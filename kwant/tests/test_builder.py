--- conflicted
+++ resolved
@@ -221,25 +221,14 @@
     fam = builder.SimpleSiteFamily()
     sys[fam(0)] = sys[fam(1)] = ta.identity(2)
 
-<<<<<<< HEAD
     sys[fam(0), fam(1)] = f
     assert sys[fam(0), fam(1)] is f
     assert isinstance(sys[fam(1), fam(0)], builder.HermConjOfFunc)
-    assert_equal(sys[fam(1), fam(0)](fam(1), fam(0)),
-                 sys[fam(0), fam(1)](fam(0), fam(1)).conjugate().transpose())
+    assert_equal(sys[fam(1), fam(0)](fam(1), fam(0), 2),
+                 sys[fam(0), fam(1)](fam(0), fam(1), 2).conjugate().transpose())
     sys[fam(0), fam(1)] = sys[fam(1), fam(0)]
     assert isinstance(sys[fam(0), fam(1)], builder.HermConjOfFunc)
     assert sys[fam(1), fam(0)] is f
-=======
-    sys[sg(0), sg(1)] = f
-    assert sys[sg(0), sg(1)] is f
-    assert isinstance(sys[sg(1), sg(0)], builder.HermConjOfFunc)
-    assert_equal(sys[sg(1), sg(0)](sg(1), sg(0), 2),
-                 sys[sg(0), sg(1)](sg(0), sg(1), 2).conjugate().transpose())
-    sys[sg(0), sg(1)] = sys[sg(1), sg(0)]
-    assert isinstance(sys[sg(0), sg(1)], builder.HermConjOfFunc)
-    assert sys[sg(1), sg(0)] is f
->>>>>>> 8ed9b47b
 
 
 def test_value_equality_and_identity():
